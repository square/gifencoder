language: java

jdk:
<<<<<<< HEAD
  - oraclejdk8
  - openjdk11
=======
  - openjdk8
>>>>>>> 70ecdf86

after_success:
  - .buildscript/deploy_snapshot.sh

env:
  global: {} # TODO

branches:
  except:
    - gh-pages

notifications:
  email: false

sudo: false

cache:
  directories:
    - $HOME/.m2<|MERGE_RESOLUTION|>--- conflicted
+++ resolved
@@ -1,12 +1,8 @@
 language: java
 
 jdk:
-<<<<<<< HEAD
-  - oraclejdk8
+  - openjdk8
   - openjdk11
-=======
-  - openjdk8
->>>>>>> 70ecdf86
 
 after_success:
   - .buildscript/deploy_snapshot.sh
